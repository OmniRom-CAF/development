--- conflicted
+++ resolved
@@ -97,13 +97,9 @@
 development/samples/Snake                    samples/${PLATFORM_NAME}/Snake
 development/samples/SoftKeyboard             samples/${PLATFORM_NAME}/SoftKeyboard
 development/samples/JetBoy                   samples/${PLATFORM_NAME}/JetBoy
-<<<<<<< HEAD
-development/samples/SearchableDictionary     samples/${PLATFORM_NAME}/SearchableDictionary
+development/samples/SearchableDictionary     samples/${PLATFORM_NAME}/SearchableDictionaryV2
 development/samples/Spinner                  samples/${PlATFORM_NAME}/Spinner
 development/samples/SpinnerTest              samples/${PLATFORM_NAME}/SpinnerTest
-=======
-development/samples/SearchableDictionary     samples/${PLATFORM_NAME}/SearchableDictionaryV2
->>>>>>> 096f06be
 development/samples/ContactManager           samples/${PLATFORM_NAME}/ContactManager
 development/samples/MultiResolution          samples/${PLATFORM_NAME}/MultiResolution
 development/samples/Wiktionary               samples/${PLATFORM_NAME}/Wiktionary
