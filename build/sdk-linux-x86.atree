#
# Copyright (C) 2007 The Android Open Source Project
#
# Licensed under the Apache License, Version 2.0 (the "License");
# you may not use this file except in compliance with the License.
# You may obtain a copy of the License at
#
#      http://www.apache.org/licenses/LICENSE-2.0
#
# Unless required by applicable law or agreed to in writing, software
# distributed under the License is distributed on an "AS IS" BASIS,
# WITHOUT WARRANTIES OR CONDITIONS OF ANY KIND, either express or implied.
# See the License for the specific language governing permissions and
# limitations under the License.
#

##############################################################################
# Platform Tools Component
##############################################################################

lib/libc++.so                                        strip platform-tools/lib/libc++.so

##############################################################################
# Build Tools Component
##############################################################################
# Note that the build-tools sub-folder uses the platform-name as a placeholder
# at build-time. Packaging will later change that to the actual build-tools
# revision as specified in the source.properties.


<<<<<<< HEAD
lib/libLLVM.so                                       strip build-tools/${PLATFORM_NAME}/lib/libLLVM.so
lib/libbcc.so                                        strip build-tools/${PLATFORM_NAME}/lib/libbcc.so
lib/libbcinfo.so                                     strip build-tools/${PLATFORM_NAME}/lib/libbcinfo.so
lib/libclang.so                                      strip build-tools/${PLATFORM_NAME}/lib/libclang.so
lib/libc++.so                                        strip build-tools/${PLATFORM_NAME}/lib/libc++.so
=======
lib64/libLLVM.so                                       strip build-tools/${PLATFORM_NAME}/../lib64/libLLVM.so
lib64/libbcc.so                                        strip build-tools/${PLATFORM_NAME}/../lib64/libbcc.so
lib64/libbcinfo.so                                     strip build-tools/${PLATFORM_NAME}/../lib64/libbcinfo.so
lib64/libclang.so                                      strip build-tools/${PLATFORM_NAME}/../lib64/libclang.so
lib64/libc++.so                                        strip build-tools/${PLATFORM_NAME}/../lib64/libc++.so
>>>>>>> 0f32d65d

prebuilts/sdk/tools/linux/bin/arm-linux-androideabi-ld   strip build-tools/${PLATFORM_NAME}/arm-linux-androideabi-ld
prebuilts/sdk/tools/linux/bin/i686-linux-android-ld      strip build-tools/${PLATFORM_NAME}/i686-linux-android-ld
prebuilts/sdk/tools/linux/bin/mipsel-linux-android-ld    strip build-tools/${PLATFORM_NAME}/mipsel-linux-android-ld

dalvik/dx/etc/mainDexClasses                               build-tools/${PLATFORM_NAME}/mainDexClasses
<|MERGE_RESOLUTION|>--- conflicted
+++ resolved
@@ -18,7 +18,7 @@
 # Platform Tools Component
 ##############################################################################
 
-lib/libc++.so                                        strip platform-tools/lib/libc++.so
+lib64/libc++.so                                        strip platform-tools/lib64/libc++.so
 
 ##############################################################################
 # Build Tools Component
@@ -28,19 +28,11 @@
 # revision as specified in the source.properties.
 
 
-<<<<<<< HEAD
-lib/libLLVM.so                                       strip build-tools/${PLATFORM_NAME}/lib/libLLVM.so
-lib/libbcc.so                                        strip build-tools/${PLATFORM_NAME}/lib/libbcc.so
-lib/libbcinfo.so                                     strip build-tools/${PLATFORM_NAME}/lib/libbcinfo.so
-lib/libclang.so                                      strip build-tools/${PLATFORM_NAME}/lib/libclang.so
-lib/libc++.so                                        strip build-tools/${PLATFORM_NAME}/lib/libc++.so
-=======
-lib64/libLLVM.so                                       strip build-tools/${PLATFORM_NAME}/../lib64/libLLVM.so
-lib64/libbcc.so                                        strip build-tools/${PLATFORM_NAME}/../lib64/libbcc.so
-lib64/libbcinfo.so                                     strip build-tools/${PLATFORM_NAME}/../lib64/libbcinfo.so
-lib64/libclang.so                                      strip build-tools/${PLATFORM_NAME}/../lib64/libclang.so
-lib64/libc++.so                                        strip build-tools/${PLATFORM_NAME}/../lib64/libc++.so
->>>>>>> 0f32d65d
+lib64/libLLVM.so                                       strip build-tools/${PLATFORM_NAME}/lib64/libLLVM.so
+lib64/libbcc.so                                        strip build-tools/${PLATFORM_NAME}/lib64/libbcc.so
+lib64/libbcinfo.so                                     strip build-tools/${PLATFORM_NAME}/lib64/libbcinfo.so
+lib64/libclang.so                                      strip build-tools/${PLATFORM_NAME}/lib64/libclang.so
+lib64/libc++.so                                        strip build-tools/${PLATFORM_NAME}/lib64/libc++.so
 
 prebuilts/sdk/tools/linux/bin/arm-linux-androideabi-ld   strip build-tools/${PLATFORM_NAME}/arm-linux-androideabi-ld
 prebuilts/sdk/tools/linux/bin/i686-linux-android-ld      strip build-tools/${PLATFORM_NAME}/i686-linux-android-ld
