--- conflicted
+++ resolved
@@ -32,11 +32,8 @@
 # the topdir/development directory and are somehow platform-dependent.
 WIN_TARGETS := \
 	aapt adb aidl \
-<<<<<<< HEAD
 	aprotoc \
-=======
 	bcc_compat \
->>>>>>> 3f2caae2
 	etc1tool \
 	dexdump dmtracedump \
 	fastboot \
