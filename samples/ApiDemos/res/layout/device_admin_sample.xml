<?xml version="1.0" encoding="utf-8"?>
<!-- Copyright (C) 2010 The Android Open Source Project

     Licensed under the Apache License, Version 2.0 (the "License");
     you may not use this file except in compliance with the License.
     You may obtain a copy of the License at

          http://www.apache.org/licenses/LICENSE-2.0

     Unless required by applicable law or agreed to in writing, software
     distributed under the License is distributed on an "AS IS" BASIS,
     WITHOUT WARRANTIES OR CONDITIONS OF ANY KIND, either express or implied.
     See the License for the specific language governing permissions and
     limitations under the License.
-->

<!-- Demonstrates implementation of a DeviceAdmin. -->
<ScrollView xmlns:android="http://schemas.android.com/apk/res/android"
    android:layout_width="match_parent"
    android:layout_height="match_parent">

    <LinearLayout
        android:orientation="vertical" android:padding="4dip"
        android:gravity="center_horizontal"
        android:layout_width="match_parent" android:layout_height="match_parent">

<<<<<<< HEAD
        <TextView
            android:layout_width="match_parent" android:layout_height="wrap_content"
=======
    <TextView
        android:layout_width="match_parent" android:layout_height="wrap_content"
        android:layout_weight="0"
        android:paddingBottom="4dip"
        android:text="@string/sample_device_admin_summary"/>

    <LinearLayout android:orientation="horizontal" android:gravity="center"
        android:layout_width="match_parent" android:layout_height="wrap_content">

        <Button android:id="@+id/enable"
            android:layout_width="wrap_content" android:layout_height="wrap_content"
            android:text="@string/enable_admin">
            <requestFocus />
        </Button>

        <Button android:id="@+id/disable"
            android:layout_width="wrap_content" android:layout_height="wrap_content"
            android:text="@string/disable_admin">
        </Button>

    </LinearLayout>

    <LinearLayout android:orientation="horizontal" android:gravity="center"
        android:layout_width="match_parent" android:layout_height="wrap_content">

        <Spinner android:id="@+id/password_quality"
            android:layout_width="wrap_content"
            android:layout_height="wrap_content"
            android:drawSelectorOnTop="true"
            android:prompt="@string/password_quality">
        </Spinner>

        <EditText android:id="@+id/password_length"
            android:layout_width="wrap_content"
            android:layout_height="wrap_content"
            android:hint="@string/password_length_hint"
            android:inputType="number">
        </EditText>

    </LinearLayout>

    <Button android:id="@+id/set_password"
        android:layout_width="wrap_content" android:layout_height="wrap_content"
        android_layout_gravity="east|center_vertical"
        android:text="@string/set_password">
    </Button>

    <LinearLayout android:orientation="horizontal" android:gravity="center"
        android:layout_width="match_parent" android:layout_height="wrap_content">

        <EditText android:id="@+id/password"
            android:layout_width="wrap_content"
            android:layout_height="wrap_content"
            android:layout_weight="1"
            android:hint="@string/password_hint"
            android:freezesText="true">
        </EditText>

        <Button android:id="@+id/reset_password"
            android:layout_width="wrap_content" android:layout_height="wrap_content"
            android:layout_weight="0"
            android:text="@string/reset_password">
        </Button>

    </LinearLayout>

    <LinearLayout android:orientation="horizontal" android:gravity="center"
        android:layout_width="match_parent" android:layout_height="wrap_content">

        <EditText android:id="@+id/max_failed_pw"
            android:layout_width="wrap_content"
            android:layout_height="wrap_content"
            android:hint="@string/max_failed_pw_hint"
            android:inputType="number">
        </EditText>

    </LinearLayout>

    <Button android:id="@+id/force_lock"
        android:layout_width="wrap_content" android:layout_height="wrap_content"
        android:layout_weight="0"
        android:text="@string/force_lock">
    </Button>

    <LinearLayout android:orientation="horizontal" android:gravity="center"
        android:layout_width="match_parent" android:layout_height="wrap_content">

        <Button android:id="@+id/wipe_data"
            android:layout_width="wrap_content" android:layout_height="wrap_content"
            android:layout_weight="0"
            android:text="@string/wipe_data">
        </Button>

        <Button android:id="@+id/wipe_all_data"
            android:layout_width="wrap_content" android:layout_height="wrap_content"
            android:layout_weight="0"
            android:text="@string/wipe_all_data">
        </Button>

    </LinearLayout>

    <LinearLayout android:orientation="horizontal" android:gravity="center"
        android:layout_width="match_parent" android:layout_height="wrap_content">

        <EditText android:id="@+id/timeout"
            android:layout_width="wrap_content"
            android:layout_height="wrap_content"
            android:layout_weight="1"
            android:hint="@string/timeout_hint"
            android:inputType="number"
            android:freezesText="true">
        </EditText>

        <Button android:id="@+id/set_timeout"
            android:layout_width="wrap_content" android:layout_height="wrap_content"
>>>>>>> 79ee0a9a
            android:layout_weight="0"
            android:paddingBottom="4dip"
            android:text="@string/sample_device_admin_summary"/>

        <LinearLayout android:orientation="horizontal" android:gravity="center"
            android:layout_width="match_parent" android:layout_height="wrap_content">

            <Button android:id="@+id/enable"
                android:layout_width="wrap_content" android:layout_height="wrap_content"
                android:text="@string/enable_admin">
                <requestFocus />
            </Button>

            <Button android:id="@+id/disable"
                android:layout_width="wrap_content" android:layout_height="wrap_content"
                android:text="@string/disable_admin">
            </Button>

        </LinearLayout>

        <LinearLayout android:orientation="horizontal" android:gravity="center"
            android:layout_width="match_parent" android:layout_height="wrap_content">

            <Spinner android:id="@+id/password_quality"
                android:layout_width="wrap_content"
                android:layout_height="wrap_content"
                android:drawSelectorOnTop="true"
                android:prompt="@string/password_quality">
            </Spinner>

            <EditText android:id="@+id/password_length"
                android:layout_width="wrap_content"
                android:layout_height="wrap_content"
                android:hint="@string/password_length_hint"
                android:inputType="number">
            </EditText>

        </LinearLayout>

        <LinearLayout android:orientation="horizontal" android:gravity="center"
            android:layout_width="match_parent" android:layout_height="wrap_content">

            <EditText android:id="@+id/password_minimum_letters"
                android:layout_width="wrap_content"
                android:layout_height="wrap_content"
                android:hint="@string/password_minimum_letters_hint"
                android:inputType="number">
            </EditText>

            <EditText android:id="@+id/password_minimum_numeric"
                android:layout_width="wrap_content"
                android:layout_height="wrap_content"
                android:hint="@string/password_minimum_numeric_hint"
                android:inputType="number">
            </EditText>

        </LinearLayout>

        <LinearLayout android:orientation="horizontal" android:gravity="center"
            android:layout_width="match_parent" android:layout_height="wrap_content">

            <EditText android:id="@+id/password_minimum_lowercase"
                android:layout_width="wrap_content"
                android:layout_height="wrap_content"
                android:hint="@string/password_minimum_lowercase_hint"
                android:inputType="number">
            </EditText>

            <EditText android:id="@+id/password_minimum_uppercase"
                android:layout_width="wrap_content"
                android:layout_height="wrap_content"
                android:hint="@string/password_minimum_uppercase_hint"
                android:inputType="number">
            </EditText>

        </LinearLayout>

        <LinearLayout android:orientation="horizontal" android:gravity="center"
            android:layout_width="match_parent" android:layout_height="wrap_content">

            <EditText android:id="@+id/password_minimum_symbols"
                android:layout_width="wrap_content"
                android:layout_height="wrap_content"
                android:hint="@string/password_minimum_symbols_hint"
                android:inputType="number">
            </EditText>

            <EditText android:id="@+id/password_minimum_nonletter"
                android:layout_width="wrap_content"
                android:layout_height="wrap_content"
                android:hint="@string/password_minimum_nonletter_hint"
                android:inputType="number">
            </EditText>

        </LinearLayout>

        <LinearLayout android:orientation="horizontal" android:gravity="center"
            android:layout_width="match_parent" android:layout_height="wrap_content">

            <EditText android:id="@+id/password_history_length"
                android:layout_width="wrap_content"
                android:layout_height="wrap_content"
                android:hint="@string/password_history_length_hint"
                android:inputType="number">
            </EditText>

            <Button android:id="@+id/set_password"
                android:layout_width="wrap_content" android:layout_height="wrap_content"
                android_layout_gravity="east|center_vertical"
                android:text="@string/set_password">
            </Button>

        </LinearLayout>

        <LinearLayout android:orientation="horizontal" android:gravity="center"
            android:layout_width="match_parent" android:layout_height="wrap_content">

            <EditText android:id="@+id/password"
                android:layout_width="wrap_content"
                android:layout_height="wrap_content"
                android:layout_weight="1"
                android:hint="@string/password_hint"
                android:freezesText="true">
            </EditText>

            <Button android:id="@+id/reset_password"
                android:layout_width="wrap_content" android:layout_height="wrap_content"
                android:layout_weight="0"
                android:text="@string/reset_password">
            </Button>

        </LinearLayout>

        <LinearLayout android:orientation="horizontal" android:gravity="center"
            android:layout_width="match_parent" android:layout_height="wrap_content">

            <EditText android:id="@+id/max_failed_pw"
                android:layout_width="wrap_content"
                android:layout_height="wrap_content"
                android:hint="@string/max_failed_pw_hint"
                android:inputType="number">
            </EditText>

        </LinearLayout>

        <LinearLayout android:orientation="horizontal" android:gravity="center"
            android:layout_width="match_parent" android:layout_height="wrap_content">

            <Button android:id="@+id/force_lock"
                android:layout_width="wrap_content" android:layout_height="wrap_content"
                android:layout_weight="0"
                android:text="@string/force_lock">
            </Button>

            <Button android:id="@+id/wipe_data"
                android:layout_width="wrap_content" android:layout_height="wrap_content"
                android:layout_weight="0"
                android:text="@string/wipe_data">
            </Button>

        </LinearLayout>

        <LinearLayout android:orientation="horizontal" android:gravity="center"
            android:layout_width="match_parent" android:layout_height="wrap_content">

            <EditText android:id="@+id/timeout"
                android:layout_width="wrap_content"
                android:layout_height="wrap_content"
                android:layout_weight="1"
                android:hint="@string/timeout_hint"
                android:inputType="number"
                android:freezesText="true">
            </EditText>

            <Button android:id="@+id/set_timeout"
                android:layout_width="wrap_content" android:layout_height="wrap_content"
                android:layout_weight="0"
                android:text="@string/set_timeout_label">
            </Button>

        </LinearLayout>

        <LinearLayout android:orientation="vertical" android:gravity="center_horizontal"
            android:layout_width="match_parent" android:layout_height="wrap_content">

            <EditText android:id="@+id/proxyhost"
                android:layout_width="wrap_content"
                android:layout_height="wrap_content"
                android:layout_weight="1"
                android:hint="@string/proxyhost_hint">
            </EditText>

            <EditText android:id="@+id/proxylist"
                android:layout_width="wrap_content"
                android:layout_height="wrap_content"
                android:layout_weight="1"
                android:hint="@string/proxylist_hint">
            </EditText>

            <Button android:id="@+id/set_proxy"
                android:layout_width="wrap_content" android:layout_height="wrap_content"
                android:layout_weight="0"
                android:text="@string/set_proxy_label">
            </Button>

        </LinearLayout>

    </LinearLayout>

</ScrollView><|MERGE_RESOLUTION|>--- conflicted
+++ resolved
@@ -24,126 +24,8 @@
         android:gravity="center_horizontal"
         android:layout_width="match_parent" android:layout_height="match_parent">
 
-<<<<<<< HEAD
         <TextView
             android:layout_width="match_parent" android:layout_height="wrap_content"
-=======
-    <TextView
-        android:layout_width="match_parent" android:layout_height="wrap_content"
-        android:layout_weight="0"
-        android:paddingBottom="4dip"
-        android:text="@string/sample_device_admin_summary"/>
-
-    <LinearLayout android:orientation="horizontal" android:gravity="center"
-        android:layout_width="match_parent" android:layout_height="wrap_content">
-
-        <Button android:id="@+id/enable"
-            android:layout_width="wrap_content" android:layout_height="wrap_content"
-            android:text="@string/enable_admin">
-            <requestFocus />
-        </Button>
-
-        <Button android:id="@+id/disable"
-            android:layout_width="wrap_content" android:layout_height="wrap_content"
-            android:text="@string/disable_admin">
-        </Button>
-
-    </LinearLayout>
-
-    <LinearLayout android:orientation="horizontal" android:gravity="center"
-        android:layout_width="match_parent" android:layout_height="wrap_content">
-
-        <Spinner android:id="@+id/password_quality"
-            android:layout_width="wrap_content"
-            android:layout_height="wrap_content"
-            android:drawSelectorOnTop="true"
-            android:prompt="@string/password_quality">
-        </Spinner>
-
-        <EditText android:id="@+id/password_length"
-            android:layout_width="wrap_content"
-            android:layout_height="wrap_content"
-            android:hint="@string/password_length_hint"
-            android:inputType="number">
-        </EditText>
-
-    </LinearLayout>
-
-    <Button android:id="@+id/set_password"
-        android:layout_width="wrap_content" android:layout_height="wrap_content"
-        android_layout_gravity="east|center_vertical"
-        android:text="@string/set_password">
-    </Button>
-
-    <LinearLayout android:orientation="horizontal" android:gravity="center"
-        android:layout_width="match_parent" android:layout_height="wrap_content">
-
-        <EditText android:id="@+id/password"
-            android:layout_width="wrap_content"
-            android:layout_height="wrap_content"
-            android:layout_weight="1"
-            android:hint="@string/password_hint"
-            android:freezesText="true">
-        </EditText>
-
-        <Button android:id="@+id/reset_password"
-            android:layout_width="wrap_content" android:layout_height="wrap_content"
-            android:layout_weight="0"
-            android:text="@string/reset_password">
-        </Button>
-
-    </LinearLayout>
-
-    <LinearLayout android:orientation="horizontal" android:gravity="center"
-        android:layout_width="match_parent" android:layout_height="wrap_content">
-
-        <EditText android:id="@+id/max_failed_pw"
-            android:layout_width="wrap_content"
-            android:layout_height="wrap_content"
-            android:hint="@string/max_failed_pw_hint"
-            android:inputType="number">
-        </EditText>
-
-    </LinearLayout>
-
-    <Button android:id="@+id/force_lock"
-        android:layout_width="wrap_content" android:layout_height="wrap_content"
-        android:layout_weight="0"
-        android:text="@string/force_lock">
-    </Button>
-
-    <LinearLayout android:orientation="horizontal" android:gravity="center"
-        android:layout_width="match_parent" android:layout_height="wrap_content">
-
-        <Button android:id="@+id/wipe_data"
-            android:layout_width="wrap_content" android:layout_height="wrap_content"
-            android:layout_weight="0"
-            android:text="@string/wipe_data">
-        </Button>
-
-        <Button android:id="@+id/wipe_all_data"
-            android:layout_width="wrap_content" android:layout_height="wrap_content"
-            android:layout_weight="0"
-            android:text="@string/wipe_all_data">
-        </Button>
-
-    </LinearLayout>
-
-    <LinearLayout android:orientation="horizontal" android:gravity="center"
-        android:layout_width="match_parent" android:layout_height="wrap_content">
-
-        <EditText android:id="@+id/timeout"
-            android:layout_width="wrap_content"
-            android:layout_height="wrap_content"
-            android:layout_weight="1"
-            android:hint="@string/timeout_hint"
-            android:inputType="number"
-            android:freezesText="true">
-        </EditText>
-
-        <Button android:id="@+id/set_timeout"
-            android:layout_width="wrap_content" android:layout_height="wrap_content"
->>>>>>> 79ee0a9a
             android:layout_weight="0"
             android:paddingBottom="4dip"
             android:text="@string/sample_device_admin_summary"/>
@@ -304,6 +186,13 @@
                 android:text="@string/wipe_data">
             </Button>
 
+            <Button android:id="@+id/wipe_all_data"
+                android:layout_width="wrap_content" android:layout_height="wrap_content"
+                android:layout_weight="0"
+                android:text="@string/wipe_all_data">
+            </Button>
+
+
         </LinearLayout>
 
         <LinearLayout android:orientation="horizontal" android:gravity="center"
