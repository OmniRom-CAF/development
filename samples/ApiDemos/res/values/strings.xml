--- conflicted
+++ resolved
@@ -150,12 +150,10 @@
     <string name="fragment_stack">App/Fragment/Stack</string>
     <string name="new_fragment">New fragment</string>
 
-<<<<<<< HEAD
     <string name="first">First</string>
     <string name="last">Last</string>
-=======
+
     <string name="fragment_tabs">App/Fragment/Tabs</string>
->>>>>>> ce28e097
 
     <string name="loader_cursor">App/Loader/Cursor</string>
 
